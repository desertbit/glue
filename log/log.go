--- conflicted
+++ resolved
@@ -22,12 +22,8 @@
 package log
 
 import (
-<<<<<<< HEAD
-	"github.com/Sirupsen/logrus"
+	"github.com/sirupsen/logrus"
 	prefixed "github.com/x-cray/logrus-prefixed-formatter"
-=======
-	"github.com/sirupsen/logrus"
->>>>>>> da94fb14
 )
 
 var (
